![ODrive Logo](https://static1.squarespace.com/static/58aff26de4fcb53b5efd2f02/t/59bf2a7959cc6872bd68be7e/1505700483663/Odrive+logo+plus+text+black.png?format=1000w)

This project is all about accurately driving brushless motors, for cheap. The aim is to make it possible to use inexpensive brushless motors in high performance robotics projects, like [this](https://www.youtube.com/watch?v=WT4E5nb3KtY).

| Branch | Build Status |
|--------|--------------|
| master | [![Build Status](https://travis-ci.org/madcowswe/ODrive.png?branch=master)](https://travis-ci.org/madcowswe/ODrive) |
| devel  | [![Build Status](https://travis-ci.org/madcowswe/ODrive.png?branch=devel)](https://travis-ci.org/madcowswe/ODrive) |


Please refer to the [Developer Guide](https://docs.odriverobotics.com/developer-guide.md) to get started with ODrive firmware development.

<<<<<<< HEAD
The power resistor values you need depends on your motor setup, and peak/average decelleration power. A good starting point would be a [0.47 ohm, 50W resistor](https://www.digikey.com/product-detail/en/te-connectivity-passive-product/HSA50R47J/A102181-ND/2056131). **Warning! Failure to use a break resistor may result in damage to your ODrive and/or power supply!**
=======
>>>>>>> c9bd43f6

### Repository Structure
 * **Firmware**: ODrive firmware
 * **tools**: Python library & tools
 * **docs**: Documentation

### Other Resources

<<<<<<< HEAD
![Image of ODrive all hooked up](https://docs.google.com/drawings/d/e/2PACX-1vTCD0P40Cd-wvD7Fl8UYEaxp3_UL81oI4qUVqrrCJPi6tkJeSs2rsffIXQRpdu6rNZs6-2mRKKYtILG/pub?w=1716&h=1281)

The currently supported command modes are USB, UART and step/direction.
* If you are sending commands over USB, you can plug in a cable into the micro-USB port.
* If you are sending commands over UART, please see [Setting up UART](#setting-up-uart)
* If you are using step/direction, please see [setting up step/direction](#setting-up-stepdirection)

You can now:
* [Download and build the firmware](Firmware/README.md)
* [Configure the firmware parameters](Firmware/README.md#configuring-parameters)
* [Flash the board](Firmware/README.md#flashing-the-firmware)

### Startup procedure
The startup procedure is demonstrated [here](https://www.youtube.com/watch?v=VCX1bA2xnuY). 

Note: the rotor must be allowed to rotate without any biased load during startup. That means mass and weak friction loads are fine, but gravity or spring loads are not okay. Also note that in the video, the motors spin after initalisation, but in the current software the default behaviour is to do position control to position 0 (i.e. the position at startup)

If you have an encoder with an index (Z) signal, you can calibrate once and restore the calibration on startup. Instructions on how to do that are [here](Firmware/README.md#encoder-calibration).

### Sending commands
Sending USB and UART commands is documented [here](Firmware/README.md#communicating-over-usb-and-uart). You can also have a look at the [ODrive Arduino library](https://github.com/madcowswe/ODriveArduino) that makes it easy to use the UART interface on Arduino. You can also look at it as an implementation example of how to talk to the ODrive over UART.

### Setting up UART
Baud rate: 115200
Pinout:
* GPIO 1: Tx (connect to Rx of other device)
* GPIO 2: Rx (connect to Tx of other device)
* GND: you must connect the grounds of the devices together. Use any GND pin on J3 of the ODrive.

To enable UART mode for the GPIO, please see [Setting the GPIO mode](Firmware/README.md#communication-configuration).

### Setting up Step/Direction
Pinout:
* GPIO 1: M0 step
* GPIO 2: M0 dir
* GPIO 3: M1 step
* GPIO 4: M1 dir
* GND: you must connect the grounds of the devices together. Use any GND pin on J3 of the ODrive.

Please note that GPIO_3 and GPIO_4 are NOT 5v tolerant on ODrive v3.2 and earlier, so 3.3V signals only!
ODrive v3.3 and onward have 5V tolerant GPIO pins.

To enable step/dir mode for the GPIO, please see [Setting the GPIO mode](Firmware/README.md#communication-configuration).

There is also a new config variable called `counts_per_step`, which specifies how many encoder counts a "step" corresponds to. It can be any floating point value.
The maximum step rate is pending tests, but it should handle at least 32kHz. If you want's to test it, please be aware that the failure mode on too high step rates is expected to be that the motors shuts down and coasts.

Please be aware that there is no enable line right now, and the step/direction interface is enabled by default, and remains active as long as the ODrive is in position control mode. By default the ODrive starts in position control mode, so you don't need to send any commands over USB to get going. You can still send USB commands if you want to.

### Getting help
If you have any issues or any questions please get in touch. The [ODrive Community](https://discourse.odriverobotics.com/) warmly welcomes you.
=======
 * [Main Website](https://www.odriverobotics.com/)
 * [User Guide](https://docs.odriverobotics.com/quick-start.md)
 * [Forum](https://discourse.odriverobotics.com/)
 * [Chat](https://discourse.odriverobotics.com/t/come-chat-with-us/281)
>>>>>>> c9bd43f6
<|MERGE_RESOLUTION|>--- conflicted
+++ resolved
@@ -10,10 +10,6 @@
 
 Please refer to the [Developer Guide](https://docs.odriverobotics.com/developer-guide.md) to get started with ODrive firmware development.
 
-<<<<<<< HEAD
-The power resistor values you need depends on your motor setup, and peak/average decelleration power. A good starting point would be a [0.47 ohm, 50W resistor](https://www.digikey.com/product-detail/en/te-connectivity-passive-product/HSA50R47J/A102181-ND/2056131). **Warning! Failure to use a break resistor may result in damage to your ODrive and/or power supply!**
-=======
->>>>>>> c9bd43f6
 
 ### Repository Structure
  * **Firmware**: ODrive firmware
@@ -22,61 +18,7 @@
 
 ### Other Resources
 
-<<<<<<< HEAD
-![Image of ODrive all hooked up](https://docs.google.com/drawings/d/e/2PACX-1vTCD0P40Cd-wvD7Fl8UYEaxp3_UL81oI4qUVqrrCJPi6tkJeSs2rsffIXQRpdu6rNZs6-2mRKKYtILG/pub?w=1716&h=1281)
-
-The currently supported command modes are USB, UART and step/direction.
-* If you are sending commands over USB, you can plug in a cable into the micro-USB port.
-* If you are sending commands over UART, please see [Setting up UART](#setting-up-uart)
-* If you are using step/direction, please see [setting up step/direction](#setting-up-stepdirection)
-
-You can now:
-* [Download and build the firmware](Firmware/README.md)
-* [Configure the firmware parameters](Firmware/README.md#configuring-parameters)
-* [Flash the board](Firmware/README.md#flashing-the-firmware)
-
-### Startup procedure
-The startup procedure is demonstrated [here](https://www.youtube.com/watch?v=VCX1bA2xnuY). 
-
-Note: the rotor must be allowed to rotate without any biased load during startup. That means mass and weak friction loads are fine, but gravity or spring loads are not okay. Also note that in the video, the motors spin after initalisation, but in the current software the default behaviour is to do position control to position 0 (i.e. the position at startup)
-
-If you have an encoder with an index (Z) signal, you can calibrate once and restore the calibration on startup. Instructions on how to do that are [here](Firmware/README.md#encoder-calibration).
-
-### Sending commands
-Sending USB and UART commands is documented [here](Firmware/README.md#communicating-over-usb-and-uart). You can also have a look at the [ODrive Arduino library](https://github.com/madcowswe/ODriveArduino) that makes it easy to use the UART interface on Arduino. You can also look at it as an implementation example of how to talk to the ODrive over UART.
-
-### Setting up UART
-Baud rate: 115200
-Pinout:
-* GPIO 1: Tx (connect to Rx of other device)
-* GPIO 2: Rx (connect to Tx of other device)
-* GND: you must connect the grounds of the devices together. Use any GND pin on J3 of the ODrive.
-
-To enable UART mode for the GPIO, please see [Setting the GPIO mode](Firmware/README.md#communication-configuration).
-
-### Setting up Step/Direction
-Pinout:
-* GPIO 1: M0 step
-* GPIO 2: M0 dir
-* GPIO 3: M1 step
-* GPIO 4: M1 dir
-* GND: you must connect the grounds of the devices together. Use any GND pin on J3 of the ODrive.
-
-Please note that GPIO_3 and GPIO_4 are NOT 5v tolerant on ODrive v3.2 and earlier, so 3.3V signals only!
-ODrive v3.3 and onward have 5V tolerant GPIO pins.
-
-To enable step/dir mode for the GPIO, please see [Setting the GPIO mode](Firmware/README.md#communication-configuration).
-
-There is also a new config variable called `counts_per_step`, which specifies how many encoder counts a "step" corresponds to. It can be any floating point value.
-The maximum step rate is pending tests, but it should handle at least 32kHz. If you want's to test it, please be aware that the failure mode on too high step rates is expected to be that the motors shuts down and coasts.
-
-Please be aware that there is no enable line right now, and the step/direction interface is enabled by default, and remains active as long as the ODrive is in position control mode. By default the ODrive starts in position control mode, so you don't need to send any commands over USB to get going. You can still send USB commands if you want to.
-
-### Getting help
-If you have any issues or any questions please get in touch. The [ODrive Community](https://discourse.odriverobotics.com/) warmly welcomes you.
-=======
  * [Main Website](https://www.odriverobotics.com/)
  * [User Guide](https://docs.odriverobotics.com/quick-start.md)
  * [Forum](https://discourse.odriverobotics.com/)
- * [Chat](https://discourse.odriverobotics.com/t/come-chat-with-us/281)
->>>>>>> c9bd43f6
+ * [Chat](https://discourse.odriverobotics.com/t/come-chat-with-us/281)