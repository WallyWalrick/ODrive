#!/usr/bin/env python3
"""
ODrive command line utility
"""

from __future__ import print_function
import sys
import os
import argparse
<<<<<<< HEAD

sys.path.insert(0, os.path.join(os.path.dirname(os.path.dirname(
                    os.path.realpath(__file__))),
                    "Firmware", "fibre", "python"))
import fibre.discovery
from fibre import Logger, Event
import odrive

#print("Refer to install instructions at http://docs.odriverobotics.com/#downloading-and-installing-tools")
=======
import os
import odrive.discovery
from odrive.utils import Logger, Event, OperationAbortedException
from odrive.configuration import *
>>>>>>> 84e6f238

# Flush stdout by default
# Source:
# https://stackoverflow.com/questions/230751/how-to-flush-output-of-python-print
old_print = print
def print(*args, **kwargs):
    kwargs.pop('flush', False)
    old_print(*args, **kwargs)
    file = kwargs.get('file', sys.stdout)
    file.flush() if file is not None else sys.stdout.flush()

script_path=os.path.dirname(os.path.realpath(__file__))

## Parse arguments ##
parser = argparse.ArgumentParser(description='ODrive command line utility\n'
                                             'Running this tool without any arguments is equivalent to running `odrivetool shell`\n',
                                 formatter_class=argparse.RawTextHelpFormatter)

# Subcommands
subparsers = parser.add_subparsers(help='sub-command help', dest='command')
shell_parser = subparsers.add_parser('shell', help='Drop into an interactive python shell that lets you interact with the ODrive(s)')
shell_parser.add_argument("--no-ipython", action="store_true",
                          help="Use the regular Python shell "
                          "instead of the IPython shell, "
                          "even if IPython is installed.")

dfu_parser = subparsers.add_parser('dfu', help="Upgrade the ODrive device firmware."
                                               "If no serial number is specified, the first ODrive that is found is updated")
dfu_parser.add_argument('file', metavar='HEX', nargs='?',
                        help='The .hex file to be flashed. Make sure target board version '
                        'of the firmware file matches the actual board version. '
                        'You can download the latest release manually from '
                        'https://github.com/madcowswe/ODrive/releases. '
                        'If no file is provided, the script automatically downloads '
                        'the latest firmware.')


dfu_parser = subparsers.add_parser('backup-config', help="Saves the configuration of the ODrive to a JSON file")
dfu_parser.add_argument('file', nargs='?',
                        help="Path to the file where to store the data. "
                        "If no path is provided, the configuration is stored in {}.".format(tempfile.gettempdir()))

dfu_parser = subparsers.add_parser('restore-config', help="Restores the configuration of the ODrive from a JSON file")
dfu_parser.add_argument('file', nargs='?',
                        help="Path to the file that contains the configuration data. "
                        "If no path is provided, the configuration is loaded from {}.".format(tempfile.gettempdir()))

code_generator_parser = subparsers.add_parser('generate-code', help="Process a jinja2 template, passing the ODrive's JSON data as data input")
code_generator_parser.add_argument("-t", "--template", type=argparse.FileType('r'),
                    help="the code template")
code_generator_parser.add_argument("-o", "--output", type=argparse.FileType('w'), default='-',
                    help="path of the generated output")
code_generator_parser.set_defaults(template = os.path.join(script_path, 'odrive_header_template.h.in'))

subparsers.add_parser('liveplotter', help="Upgrade the ODrive's Firmware")
subparsers.add_parser('drv-status', help="Show status of the on-board DRV8301 chips (for debugging only)")
subparsers.add_parser('rate-test', help="Estimate the average transmission bandwidth over USB")
subparsers.add_parser('udev-setup', help="Linux only: Gives users on your system permission to access the ODrive by installing udev rules")

# General arguments
parser.add_argument("-p", "--path", metavar="PATH", action="store",
                    help="The path(s) where ODrive(s) should be discovered.\n"
                    "By default the script will connect to any ODrive on USB.\n\n"
                    "To select a specific USB device:\n"
                    "  --path usb:BUS:DEVICE\n"
                    "usbwhere BUS and DEVICE are the bus and device numbers as shown in `lsusb`.\n\n"
                    "To select a specific serial port:\n"
                    "  --path serial:PATH\n"
                    "where PATH is the path of the serial port. For example \"/dev/ttyUSB0\".\n"
                    "You can use `ls /dev/tty*` to find the correct port.\n\n"
                    "You can combine USB and serial specs by separating them with a comma (no space!)\n"
                    "Example:\n"
                    "  --path usb,serial:/dev/ttyUSB0\n"
                    "means \"discover any USB device or a serial device on /dev/ttyUSB0\"")
parser.add_argument("-s", "--serial-number", action="store",
                    help="The 12-digit serial number of the device. "
                         "This is a string consisting of 12 upper case hexadecimal "
                         "digits as displayed in lsusb. \n"
                         "    example: 385F324D3037\n"
                         "You can list all devices connected to USB by running\n"
                         "(lsusb -d 1209:0d32 -v; lsusb -d 0483:df11 -v) | grep iSerial\n"
                         "If omitted, any device is accepted.")
parser.add_argument("-v", "--verbose", action="store_true",
                    help="print debug information")
parser.add_argument("--version", action="store_true",
                    help="print version information and exit")

parser.set_defaults(path="usb")
args = parser.parse_args()

# Default command
if args.command is None:
    args.command = 'shell'
    args.no_ipython = False

# TODO: deprecate printer - use logger instead
if (args.verbose):
  printer = print
else:
  printer = lambda x: None

logger = Logger(verbose=args.verbose)

def print_version():
    sys.stderr.write("ODrive control utility v" + odrive.__version__ + "\n")
    sys.stderr.flush()

app_shutdown_token = Event()

try:
    if args.version == True:
        print_version()

    elif args.command == 'shell':
        print_version()
        if ".dev" in odrive.__version__:
            print("")
            logger.warn("Developer Preview")
            print("  If you find issues, please report them")
            print("  on https://github.com/madcowswe/ODrive/issues")
            print("  or better yet, submit a pull request to fix it.")
            print("")
        import odrive.shell
        odrive.shell.launch_shell(args, logger, printer, app_shutdown_token)

    elif args.command == 'dfu':
        print_version()
        import odrive.dfu
        odrive.dfu.launch_dfu(args, logger, app_shutdown_token)

    elif args.command == 'liveplotter':
        from odrive.utils import start_liveplotter
        print("Waiting for ODrive...")
<<<<<<< HEAD
        my_odrive = odrive.find_any(path=args.path, serial_number=args.serial_number)
=======
        my_odrive = odrive.discovery.find_any(path=args.path, serial_number=args.serial_number,
                                              search_cancellation_token=app_shutdown_token,
                                              channel_termination_token=app_shutdown_token)
>>>>>>> 84e6f238

        # If you want to plot different values, change them here.
        # You can plot any number of values concurrently.
        start_liveplotter(lambda: [my_odrive.motor0.encoder.pos_estimate,
                                my_odrive.motor1.encoder.pos_estimate])

    elif args.command == 'drv-status':
        from odrive.utils import print_drv_regs
        print("Waiting for ODrive...")
<<<<<<< HEAD
        my_odrive = odrive.find_any(path=args.path, serial_number=args.serial_number)
=======
        my_odrive = odrive.discovery.find_any(path=args.path, serial_number=args.serial_number,
                                              search_cancellation_token=app_shutdown_token,
                                              channel_termination_token=app_shutdown_token)
>>>>>>> 84e6f238
        print_drv_regs("Motor 0", my_odrive.axis0.motor)
        print_drv_regs("Motor 1", my_odrive.axis1.motor)

    elif args.command == 'rate-test':
        from odrive.utils import rate_test
        print("Waiting for ODrive...")
<<<<<<< HEAD
        my_odrive = odrive.find_any(path=args.path, serial_number=args.serial_number)
=======
        my_odrive = odrive.discovery.find_any(path=args.path, serial_number=args.serial_number,
                                              search_cancellation_token=app_shutdown_token,
                                              channel_termination_token=app_shutdown_token)
>>>>>>> 84e6f238
        rate_test(my_odrive)

    elif args.command == 'udev-setup':
        from odrive.utils import setup_udev_rules
        setup_udev_rules(logger)
    
    elif args.command == 'generate-code':
        from odrive.code_generator import generate_code
        my_odrive = odrive.discovery.find_any(path=args.path, serial_number=args.serial_number,
            channel_termination_token=app_shutdown_token)
        generate_code(my_odrive, args.template, args.output)

    elif args.command == 'backup-config':
        from odrive.configuration import backup_config
        print("Waiting for ODrive...")
        my_odrive = odrive.discovery.find_any(path=args.path, serial_number=args.serial_number,
                                              search_cancellation_token=app_shutdown_token,
                                              channel_termination_token=app_shutdown_token)
        backup_config(my_odrive, args.file, logger)

    elif args.command == 'restore-config':
        from odrive.configuration import restore_config
        print("Waiting for ODrive...")
        my_odrive = odrive.discovery.find_any(path=args.path, serial_number=args.serial_number,
                                              search_cancellation_token=app_shutdown_token,
                                              channel_termination_token=app_shutdown_token)
        restore_config(my_odrive, args.file, logger)

    else:
        raise Exception("unknown command: " + args.command)

except OperationAbortedException:
    logger.info("Operation aborted.")
finally:
    app_shutdown_token.set()<|MERGE_RESOLUTION|>--- conflicted
+++ resolved
@@ -7,7 +7,6 @@
 import sys
 import os
 import argparse
-<<<<<<< HEAD
 
 sys.path.insert(0, os.path.join(os.path.dirname(os.path.dirname(
                     os.path.realpath(__file__))),
@@ -15,14 +14,9 @@
 import fibre.discovery
 from fibre import Logger, Event
 import odrive
-
-#print("Refer to install instructions at http://docs.odriverobotics.com/#downloading-and-installing-tools")
-=======
-import os
 import odrive.discovery
-from odrive.utils import Logger, Event, OperationAbortedException
+from odrive.utils import OperationAbortedException
 from odrive.configuration import *
->>>>>>> 84e6f238
 
 # Flush stdout by default
 # Source:
@@ -156,13 +150,9 @@
     elif args.command == 'liveplotter':
         from odrive.utils import start_liveplotter
         print("Waiting for ODrive...")
-<<<<<<< HEAD
-        my_odrive = odrive.find_any(path=args.path, serial_number=args.serial_number)
-=======
-        my_odrive = odrive.discovery.find_any(path=args.path, serial_number=args.serial_number,
-                                              search_cancellation_token=app_shutdown_token,
-                                              channel_termination_token=app_shutdown_token)
->>>>>>> 84e6f238
+        my_odrive = odrive.discovery.find_any(path=args.path, serial_number=args.serial_number,
+                                              search_cancellation_token=app_shutdown_token,
+                                              channel_termination_token=app_shutdown_token)
 
         # If you want to plot different values, change them here.
         # You can plot any number of values concurrently.
@@ -172,26 +162,18 @@
     elif args.command == 'drv-status':
         from odrive.utils import print_drv_regs
         print("Waiting for ODrive...")
-<<<<<<< HEAD
-        my_odrive = odrive.find_any(path=args.path, serial_number=args.serial_number)
-=======
-        my_odrive = odrive.discovery.find_any(path=args.path, serial_number=args.serial_number,
-                                              search_cancellation_token=app_shutdown_token,
-                                              channel_termination_token=app_shutdown_token)
->>>>>>> 84e6f238
+        my_odrive = odrive.discovery.find_any(path=args.path, serial_number=args.serial_number,
+                                              search_cancellation_token=app_shutdown_token,
+                                              channel_termination_token=app_shutdown_token)
         print_drv_regs("Motor 0", my_odrive.axis0.motor)
         print_drv_regs("Motor 1", my_odrive.axis1.motor)
 
     elif args.command == 'rate-test':
         from odrive.utils import rate_test
         print("Waiting for ODrive...")
-<<<<<<< HEAD
-        my_odrive = odrive.find_any(path=args.path, serial_number=args.serial_number)
-=======
-        my_odrive = odrive.discovery.find_any(path=args.path, serial_number=args.serial_number,
-                                              search_cancellation_token=app_shutdown_token,
-                                              channel_termination_token=app_shutdown_token)
->>>>>>> 84e6f238
+        my_odrive = odrive.discovery.find_any(path=args.path, serial_number=args.serial_number,
+                                              search_cancellation_token=app_shutdown_token,
+                                              channel_termination_token=app_shutdown_token)
         rate_test(my_odrive)
 
     elif args.command == 'udev-setup':
