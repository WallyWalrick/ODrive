--- conflicted
+++ resolved
@@ -42,9 +42,8 @@
 /.bundle
 
 
-<<<<<<< HEAD
 *.exe
-=======
+
 ODrive\.config
 
 ODrive\.creator
@@ -53,5 +52,4 @@
 
 ODrive\.files
 
-ODrive\.includes
->>>>>>> 0944595b
+ODrive\.includes